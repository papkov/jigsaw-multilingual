import os
import sys
import time
import pickle
import logging
from filelock import FileLock

from tqdm.auto import tqdm

import torch.utils.data as D
import torch

import pandas as pd
import numpy as np
import random

from torch.utils.data.sampler import SubsetRandomSampler, WeightedRandomSampler
from preprocessing import tokenize, clean_text
from transforms import Compose, compose_transforms

<<<<<<< HEAD
from transformers import AutoTokenizer, XLMRobertaTokenizer
from functools import reduce
=======
from transformers import AutoTokenizer, XLMRobertaTokenizer, PreTrainedTokenizer, DataCollatorForLanguageModeling
from typing import Dict, List

logger = logging.getLogger(__name__)
>>>>>>> 6c551869


def weighted_sampler(y, scale_factor=1, weights=None, tot_samples=None, replacement=False):
    """
    Returns WeightedRandomSampler which will sample
    approximately equal amount of positive and negative samples from y
    total number of samples = min(class count) * 2 * scale_factor
    (e.g. scale factor 0.5 will reduce epoch twice)
    """
    # if weights not provided, weight with inverse count
    labels, counts = np.unique(y, return_counts=True)
    if weights is None:
        weights = counts[::-1] / counts.sum()
    # create weight for each sample
    weights = np.array([weights[i] for i in y])
    if tot_samples is not None:
        scale_factor = tot_samples / counts.min() * 2
        print(f'tot_samples={tot_samples} overrides scale_factor={scale_factor}')
    return WeightedRandomSampler(weights, int(counts.min() * 2 * scale_factor), replacement=replacement)


class Dataset(D.Dataset):
    def __init__(self, fn, use_features=False, feature_slice=slice(0,3072), transforms=None):
        super().__init__()
        self.fn = fn
        self.use_features = use_features
        self.feature_slice = feature_slice
        self.dataset = np.load(fn, allow_pickle=True)

        self.features = None
        # TODO customize features?
        if use_features:
            try:
                features_fn = fn.replace('.npz', '')+'_roberta_features.npy'
                self.features = np.load(features_fn)[:,self.feature_slice]
            except:
                print(features_fn, 'loading failed. Set `self.features = None`, use tokenized input')

        self.x = self.features if (use_features and self.features is not None) else self.dataset['x']
        self.y = (self.dataset['y'] > 0.5).astype(np.uint8)
        self.n_classes = 2
        self.attention_mask = self.dataset['attention_mask']
        
        self.transforms = compose_transforms(transforms)
        
    def process_x(self, x):
        """What to do with x before batching (for augmentations)"""
        if self.transforms is not None:
            x = self.transforms(x)
        return x

    def process_y(self, y):
        """What to do with y before batching (for encoding)"""
        # one-hot encoding
        y = np.eye(self.n_classes, dtype=np.uint8)[y]
        return y
        
    def __getitem__(self, i):
        x, y, am = self.x[i], self.y[i], self.attention_mask[i]
        x = self.process_x(x)
        y = self.process_y(y)
        
        # typization
        x, y, am = map(torch.tensor, [x, y, am])
        x = x.float() if self.use_features else x.long()
        y = y.long()
        am = am.long()

        return x, y, am
    
    def __len__(self):
        return len(self.y)
    
    def weighted_sampler(self, *args, **kwargs):
        """
        Returns WeightedRandomSampler which will sample with repetition 
        approximately equal amount of positive and negative samples from self.y
        total number of samples = min(class count) * 2 * scale_factor
        (e.g. scale factor 0.5 will reduce epoch twice)
        """
        return weighted_sampler(self.y, *args, **kwargs)
    
    
def make_debug(fn, n=32):
    ds = Dataset(fn)
    to_save = {}
    keys = [k for k in ds.dataset.keys()]
    print(f'Loaded dataset from {fn} with keys {keys}')
    for k in keys:
        to_save[k] = ds.dataset[k][:n]
    np.savez(fn.replace('.npz', '')+f'_debug_{n}.npz', **to_save)


class TokenizerDataset(Dataset):
    def __init__(self, fn, tokenizer_name='xlm-roberta-large', tokenizer=None, max_length=512, clean=True, text_column='comment_text', transforms=None):
        # Data
        self.dataset = pd.read_csv(fn)
        self.columns = self.dataset.columns
        # Handle different column structure
        assert text_column in self.columns, f'{text_column} is not among columns {self.columns}'
        self.text_column = text_column
        self.y = np.array(self.dataset['toxic'] > 0.5 if 'toxic' in self.columns else np.zeros(len(self.dataset)), dtype=np.uint8)

        self.n_classes = 2
        self.clean = clean

        # Tokenizer
        self.tokenizer_name = tokenizer_name
        self.tokenizer =  AutoTokenizer.from_pretrained(tokenizer_name) if tokenizer is None else tokenizer
        self.max_length = max_length
        self.transforms = compose_transforms(transforms)


    def __getitem__(self, i):
        x = self.dataset[self.text_column][i]
        y = self.y[i]

        if self.clean:
            x = clean_text(x, lang=self.dataset.lang[i] if 'lang' in self.dataset.columns else 'en')
            # x = clean_text(x)

        # Process x and y inherited from base (tokenized) class
        x = self.process_x(x)
        y = self.process_y(y)

        # Get tokenized input and attention mask from tokenizer
        x, am = tokenize([x], self.tokenizer, max_length=self.max_length)
        x, am = x[0], am[0]

        # typization
        x, y, am = map(lambda t: torch.tensor(t).long(), [x, y, am])
        return x, y, am


class ConcatDataset(D.ConcatDataset):
    """Concat dataset implementing weighted sampler"""
    def weighted_sampler(self, *args, **kwargs):
        y = np.concatenate([d.y for d in self.datasets])
<<<<<<< HEAD
        return weighted_sampler(y, *args, **kwargs) 


def read_multilingual_dataset(path_pattern='../input/multilingual-train-ludovick/jigsaw-toxic-comment-train_{}_clean.csv', 
                              langs=['es', 'tr', 'ru', 'fr', 'it', 'pt']):

    multilingual_df = [pd.read_csv(path_pattern.format(lang))[['id', 'comment_text', 'toxic']] for lang in langs]
    # merge
    multilingual_df = reduce(lambda x, y: pd.merge(x, y, on='id'), multilingual_df)
    # clean
    multilingual_df = multilingual_df.assign(toxic=lambda df: df.iloc[:,-1]).drop(['toxic_x', 'toxic_y'], 1).reset_index(drop=True)
    multilingual_df.columns = ['id'] + langs + ['toxic']
    return multilingual_df



class MultilingualTrainTokenizerDataset(TokenizerDataset):
    def __init__(self, path_pattern='../input/multilingual-train-ludovick/jigsaw-toxic-comment-train_{}_clean.csv',
                 filter_bad=False,
                 filter_short=0,
                 filter_long=9999,
                 lang_batch_sample=0,
                 langs=['es', 'tr', 'ru', 'fr', 'it', 'pt', 'en'],
                 remove_lang=None,
                 p_en=1/7,
                 tokenizer='xlm-roberta-large', max_length=256, clean=True, transforms=None):
        
        self.langs = langs
        self.remove_lang = remove_lang
        self.lang_batch_sample = lang_batch_sample
        self.sampled = 0
        self.dataset = read_multilingual_dataset(path_pattern, langs)

        if filter_bad:
            print('Filter confusing (0.25) and assused (0.97) examples')
            to_filter = np.load('../output/filter_confusing_025_assured_097.npy')
            self.dataset = self.dataset[~to_filter].reset_index(drop=False)

        self.filter_short = filter_short
        if filter_short > 0:
            to_filter = self.dataset.en.apply(len) < filter_short
            print(f'Filter sentences shorter than {filter_short} symbols: {np.sum(to_filter)}')
            self.dataset = self.dataset[~to_filter].reset_index(drop=False)

        self.filter_long = filter_long
        if filter_long < 9999:
            to_filter = self.dataset.en.apply(len) > filter_long
            print(f'Filter sentences longer than {filter_long} symbols: {np.sum(to_filter)}')
            self.dataset = self.dataset[~to_filter].reset_index(drop=False)

        self.y = np.array(self.dataset['toxic'] > 0.5, dtype=np.uint8)

        # randomly select lang
        self.p_en = p_en
        # self.p_oth = (1-p_en) / (len(langs)-1)
        self.text_column = 'en'

        self.n_classes = 2
        self.clean = clean

        # Tokenizer
        self.tokenizer =  AutoTokenizer.from_pretrained(tokenizer) if isinstance(tokenizer, str) else tokenizer
        self.max_length = max_length
        self.transforms = compose_transforms(transforms)

    def __getitem__(self, i):
        # randomly select lang if it's time
        # if self.lang_batch_sample == 0 or (self.lang_batch_sample > 0 and self.sampled % self.lang_batch_sample == 0):
        #     # if we want to use only translations (remove source lang from selection)
        #     if self.remove_lang is not None:
        #         langs = [lang for lang in self.langs if lang != self.remove_lang[i]]
        #     else:
        #         langs = self.langs
        #     p_oth = (1-self.p_en) / (len(langs)-1)
        #     p = [p_oth if lang != 'en' else self.p_en for lang in langs]
        #     self.text_column = np.random.choice(langs, p=p)
        #     # print(self.text_column)
        # TODO rewrite this clause properly
        if self.lang_batch_sample == 0:
            self.text_column = np.random.choice(self.langs)
        elif self.sampled % self.lang_batch_sample == 0:
            self.text_column = np.random.choice(self.langs)
        self.sampled += 1
        # print(self.sampled)
        return super().__getitem__(i)


class PseudolabelDataset(TokenizerDataset):
    def __init__(self, scores, threshold=0.95, *args, **kwargs):
        super().__init__(*args, **kwargs)
        self.threshold = threshold
        self.scores = scores
        self.mask = (scores > threshold) | (scores < (1-threshold))

        print(f'Use {np.sum(self.mask)} rows for pseudolabels from {len(self.y)}')

        self.dataset = self.dataset[self.mask].reset_index()
        self.y = (scores > threshold).astype(np.uint8)[self.mask]

        print('Pseudolabeling accuracy: ', np.mean(self.y == self.dataset['toxic']))


class PseudolabelMultilingualDataset(MultilingualTrainTokenizerDataset):
    def __init__(self, scores, path_pattern='../input/multilingual-train-ludovick/validation_{}.csv', threshold=0.95, *args, **kwargs):
        super().__init__(path_pattern=path_pattern, *args, **kwargs)
        self.threshold = threshold
        self.scores = scores
        self.mask = (scores > threshold) | (scores < (1-threshold))

        print(f'Use {np.sum(self.mask)} rows for pseudolabels from {len(self.y)}')

        self.dataset = self.dataset[self.mask].reset_index()
        self.y = (scores > threshold).astype(np.uint8)[self.mask]

        print('Pseudolabeling accuracy: ', np.mean(self.y == self.dataset['toxic']))
=======
        return weighted_sampler(y)


class ToxicDFDataset(D.Dataset):
    """ tokenizes the comments from the pandas DataFrame
        adapted from transformers TextDataset
    """

    def __init__(
            self, tokenizer: PreTrainedTokenizer, file_path: str, block_size: int, overwrite_cache=False, debug=False,
    ):
        logger.info("ToxicDFDataSet: file_path=%s", file_path)
        assert os.path.isfile(file_path)

        block_size = block_size - tokenizer.num_special_tokens_to_add(pair=False)

        directory, filename = os.path.split(file_path)
        cached_features_file = os.path.join(
            directory, "cached_lm_{}_{}_{}".format(tokenizer.__class__.__name__, str(block_size), filename, ),
        )

        # Make sure only the first process in distributed training processes the dataset,
        # and the others will use the cache.
        lock_path = cached_features_file + ".lock"
        with FileLock(lock_path):

            if os.path.exists(cached_features_file) and not overwrite_cache:
                start = time.time()
                with open(cached_features_file, "rb") as handle:
                    self.examples, self.toxicity_levels = pickle.load(handle)
                    assert len(self.examples) == len(self.toxicity_levels)
                logger.info(
                    f"Loading features from cached file {cached_features_file} [took %.3f s]", time.time() - start
                )

            else:
                logger.info(f"Creating features from dataset file at {directory}")

                # with open(file_path, encoding="utf-8") as f:
                #     text = f.read()
                if debug:
                    # to be able to run it on CPU and low resources for debugging purposes
                    toxic_df = pd.read_pickle(file_path).loc[:100]
                else:
                    toxic_df = pd.read_pickle(file_path)

                logger.info("Read the text.")

                def convert_tokens_to_ids(row):
                    return tokenizer.convert_tokens_to_ids(tokenizer.tokenize(row['comment_text']))

                # tokenize the comments
                tqdm.pandas(desc='Tokenize')
                toxic_df['token_ids'] = toxic_df.progress_apply(convert_tokens_to_ids, axis=1)

                logger.info("Summary of the token lengths: \n", toxic_df['token_ids'].apply(lambda x: len(x)).describe())

                # create a list of examples from the toxic comments
                self.examples = []
                self.toxicity_levels = []
                for i, row in toxic_df.iterrows():
                    tokenized_text = row['token_ids']
                    if len(tokenized_text) <= block_size:
                        self.examples.append(tokenizer.build_inputs_with_special_tokens(tokenized_text))
                        self.toxicity_levels.append(row['toxic'])
                    else:  # chunk up bigger entries
                        for i in range(0, len(tokenized_text) - block_size + 1,
                                       block_size):  # Truncate in block of block_size
                            self.examples.append(
                                tokenizer.build_inputs_with_special_tokens(tokenized_text[i: i + block_size])
                            )
                            self.toxicity_levels.append(row['toxic'])

                del toxic_df

                assert len(self.examples) == len(self.toxicity_levels)

                # Note that we are losing the last truncated example here for the sake of simplicity (no padding)
                # If your dataset is small, first you should loook for a bigger one :-) and second you
                # can change this behavior by adding (model specific) padding.

                start = time.time()
                with open(cached_features_file, "wb") as handle:
                    pickle.dump([self.examples, self.toxicity_levels], handle, protocol=pickle.HIGHEST_PROTOCOL)
                logger.info(
                    "Saving features into cached file %s [took %.3f s]", cached_features_file, time.time() - start
                )

    def __len__(self):
        assert len(self.examples) == len(self.toxicity_levels)
        return len(self.examples)

    def __getitem__(self, i) -> torch.Tensor:
        """ returns tuple of tensors, first the tokenized toxic comment, second the toxicity level """
        # return torch.tensor(self.examples[i], dtype=torch.long)
        x, y = map(lambda t: torch.tensor(t, dtype=torch.long), [self.examples[i], self.toxicity_levels[i]])
        return x, y


class DataCollatorForConditionedLanguageModeling(DataCollatorForLanguageModeling):
    def collate_batch(self, examples: List[torch.Tensor]) -> Dict[str, torch.Tensor]:
        examples_0 = [e[0] for e in examples]
        examples_1 = [e[1] for e in examples]
        batch = self._tensorize_batch(examples_0)
        batch_condition = torch.tensor(examples_1, dtype=torch.float)
        if self.mlm:
            inputs, labels = self.mask_tokens(batch)
            return {"input_ids": inputs, "masked_lm_labels": labels, "conditional_var": batch_condition}
        else:
            return {"input_ids": batch, "labels": batch, "conditional_var": batch_condition}
>>>>>>> 6c551869
<|MERGE_RESOLUTION|>--- conflicted
+++ resolved
@@ -18,15 +18,11 @@
 from preprocessing import tokenize, clean_text
 from transforms import Compose, compose_transforms
 
-<<<<<<< HEAD
-from transformers import AutoTokenizer, XLMRobertaTokenizer
 from functools import reduce
-=======
 from transformers import AutoTokenizer, XLMRobertaTokenizer, PreTrainedTokenizer, DataCollatorForLanguageModeling
 from typing import Dict, List
 
 logger = logging.getLogger(__name__)
->>>>>>> 6c551869
 
 
 def weighted_sampler(y, scale_factor=1, weights=None, tot_samples=None, replacement=False):
@@ -165,7 +161,6 @@
     """Concat dataset implementing weighted sampler"""
     def weighted_sampler(self, *args, **kwargs):
         y = np.concatenate([d.y for d in self.datasets])
-<<<<<<< HEAD
         return weighted_sampler(y, *args, **kwargs) 
 
 
@@ -281,7 +276,6 @@
         self.y = (scores > threshold).astype(np.uint8)[self.mask]
 
         print('Pseudolabeling accuracy: ', np.mean(self.y == self.dataset['toxic']))
-=======
         return weighted_sampler(y)
 
 
@@ -391,5 +385,4 @@
             inputs, labels = self.mask_tokens(batch)
             return {"input_ids": inputs, "masked_lm_labels": labels, "conditional_var": batch_condition}
         else:
-            return {"input_ids": batch, "labels": batch, "conditional_var": batch_condition}
->>>>>>> 6c551869
+            return {"input_ids": batch, "labels": batch, "conditional_var": batch_condition}