--- conflicted
+++ resolved
@@ -11,11 +11,7 @@
 from transformers import AdamW, get_linear_schedule_with_warmup, get_constant_schedule
 
 from copy import deepcopy
-<<<<<<< HEAD
-from util import accuracy, auc_score, tqdm_loader
-=======
 from utility import accuracy, auc_score, tqdm_loader
->>>>>>> 6c551869
 import traceback
 
 try:
